--- conflicted
+++ resolved
@@ -67,15 +67,10 @@
         self, id: int, url: str, token: str, view: str | None, ttl=3600, replace_duplicates: bool = False,
     ):
         """Initialize the NetboxDNSSource."""
-<<<<<<< HEAD
-        self.log = logging.getLogger(f"NetboxDNSSource[{id}]")
-        self.log.debug(f"__init__: id={id}, url={url}, view={view}")
-=======
         self._log = logging.getLogger(f"NetboxDNSSource[{id}]")
         self._log.debug(
             f"__init__: id={id}, url={url}, view={view}, replace_duplicates={replace_duplicates}"
         )
->>>>>>> cd659141
         super(NetBoxDNSSource, self).__init__(id)
         self._api = pynetbox.core.api.Api(url, token)
         self._nb_view = None
